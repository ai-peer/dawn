--- conflicted
+++ resolved
@@ -25,15 +25,6 @@
 /// A Constant is compile-time known expression value, expressed as a flattened
 /// list of scalar values. Value may be of a scalar or vector type.
 class Constant {
-<<<<<<< HEAD
-    using i32 = ProgramBuilder::i32;
-    using u32 = ProgramBuilder::u32;
-    using f32 = ProgramBuilder::f32;
-    // TODO: if we want to use f16 constant within Tint, we should deal with f16 constant
-    using f16 = ProgramBuilder::f16;
-
-=======
->>>>>>> d6b2501b
   public:
     /// Scalar holds a single constant scalar value, as a union of an i32, u32,
     /// f32 or boolean.
@@ -43,13 +34,9 @@
         /// The scalar value as a u32
         tint::u32 u32;
         /// The scalar value as a f32
-<<<<<<< HEAD
-        float f32;
+        tint::f32 f32;
         /// The scalar value as a f16, internally storaged as float
-        float f16;
-=======
-        tint::f32 f32;
->>>>>>> d6b2501b
+        tint::f16 f16;
         /// The scalar value as a bool
         bool bool_;
 
@@ -67,7 +54,7 @@
 
         /// Constructs the scalar with the f16 value `v`
         /// @param v the value of the Scalar
-        Scalar(ProgramBuilder::f16 v) : f16(v.v) {}  // NOLINT
+        Scalar(tint::f16 v) : f16({v.v}) {}  // NOLINT
 
         /// Constructs the scalar with the bool value `v`
         /// @param v the value of the Scalar
@@ -121,31 +108,11 @@
     /// @return the value returned by func.
     template <typename Func>
     auto WithScalarAt(size_t index, Func&& func) const {
-<<<<<<< HEAD
-        auto* elem_type = ElementType();
-        if (elem_type->Is<I32>()) {
-            return func(elems_[index].i32);
-        }
-        if (elem_type->Is<U32>()) {
-            return func(elems_[index].u32);
-        }
-        if (elem_type->Is<F16>()) {
-            return func(elems_[index].f16);
-        }
-        if (elem_type->Is<F32>()) {
-            return func(elems_[index].f32);
-        }
-        if (elem_type->Is<Bool>()) {
-            return func(elems_[index].bool_);
-        }
-        diag::List diags;
-        TINT_UNREACHABLE(Semantic, diags) << "invalid scalar type " << type_->TypeInfo().name;
-        return func(~0);
-=======
         return Switch(
             ElementType(),  //
             [&](const I32*) { return func(elems_[index].i32); },
             [&](const U32*) { return func(elems_[index].u32); },
+            [&](const F16*) { return func(elems_[index].f16.v); },
             [&](const F32*) { return func(elems_[index].f32); },
             [&](const Bool*) { return func(elems_[index].bool_); },
             [&](Default) {
@@ -154,7 +121,6 @@
                     << "invalid scalar type " << type_->TypeInfo().name;
                 return func(u32(0u));
             });
->>>>>>> d6b2501b
     }
 
     /// @param index the index of the scalar value
